--- conflicted
+++ resolved
@@ -9,26 +9,11 @@
   },
   {
    "cell_type": "code",
-<<<<<<< HEAD
-   "execution_count": 79,
-=======
-   "execution_count": null,
-   "metadata": {},
-   "outputs": [],
-   "source": [
-    "%reload_ext dotenv\n",
-    "%dotenv"
-   ]
-  },
-  {
-   "cell_type": "code",
-   "execution_count": null,
->>>>>>> bfbf10bf
+   "execution_count": null,
    "metadata": {},
    "outputs": [],
    "source": [
     "# OpenAI\n",
-    "import os\n",
     "import openai\n",
     "from semantic_router.utils.logger import logger\n",
     "\n",
@@ -54,11 +39,7 @@
   },
   {
    "cell_type": "code",
-<<<<<<< HEAD
-   "execution_count": 95,
-=======
-   "execution_count": null,
->>>>>>> bfbf10bf
+   "execution_count": null,
    "metadata": {},
    "outputs": [],
    "source": [
@@ -110,7 +91,7 @@
   },
   {
    "cell_type": "code",
-   "execution_count": 81,
+   "execution_count": 18,
    "metadata": {},
    "outputs": [],
    "source": [
@@ -132,7 +113,7 @@
   },
   {
    "cell_type": "code",
-   "execution_count": 82,
+   "execution_count": null,
    "metadata": {},
    "outputs": [],
    "source": [
@@ -149,7 +130,7 @@
   },
   {
    "cell_type": "code",
-   "execution_count": 98,
+   "execution_count": null,
    "metadata": {},
    "outputs": [],
    "source": [
@@ -186,17 +167,31 @@
     "    {function_schema}\n",
     "    \"\"\"\n",
     "\n",
-    "    ai_message = llm_mistral(prompt)\n",
-    "\n",
-    "    # Parse the response\n",
-    "    ai_message = ai_message[ai_message.find(\"{\") :]\n",
-    "    ai_message = ai_message.replace(\"'\", '\"').replace('\"s', \"'s\").strip().rstrip(\",\")\n",
-    "\n",
-    "    valid_config = is_valid_config(ai_message)\n",
-    "\n",
-    "    if not valid_config:\n",
-    "        logger.warning(f\"Mistral failed with error, falling back to OpenAI\")\n",
+    "    try:\n",
+    "        ai_message = llm_mistral(prompt)\n",
+    "\n",
+    "        # Parse the response\n",
+    "        ai_message = ai_message[ai_message.find(\"{\") :]\n",
+    "        ai_message = (\n",
+    "            ai_message.replace(\"'\", '\"')\n",
+    "            .replace('\"s', \"'s\")\n",
+    "            .strip()\n",
+    "            .rstrip(\",\")\n",
+    "            .replace(\"}\", \"}\")\n",
+    "        )\n",
+    "\n",
+    "        valid_config = is_valid_config(ai_message)\n",
+    "\n",
+    "        if not valid_config:\n",
+    "            logger.warning(f\"Mistral failed with error, falling back to OpenAI\")\n",
+    "            ai_message = llm_openai(prompt)\n",
+    "            if not is_valid_config(ai_message):\n",
+    "                raise Exception(\"Invalid config generated\")\n",
+    "    except Exception as e:\n",
+    "        logger.error(f\"Fall back to OpenAI failed with error {e}\")\n",
     "        ai_message = llm_openai(prompt)\n",
+    "        if not is_valid_config(ai_message):\n",
+    "            raise Exception(\"Failed to generate config\")\n",
     "\n",
     "    try:\n",
     "        route_config = json.loads(ai_message)\n",
@@ -217,8 +212,7 @@
   },
   {
    "cell_type": "code",
-<<<<<<< HEAD
-   "execution_count": 84,
+   "execution_count": null,
    "metadata": {},
    "outputs": [],
    "source": [
@@ -234,10 +228,7 @@
   },
   {
    "cell_type": "code",
-   "execution_count": 99,
-=======
-   "execution_count": null,
->>>>>>> bfbf10bf
+   "execution_count": null,
    "metadata": {},
    "outputs": [],
    "source": [
@@ -317,23 +308,6 @@
   },
   {
    "cell_type": "code",
-   "execution_count": 100,
-   "metadata": {},
-   "outputs": [],
-   "source": [
-    "from semantic_router.schema import Route\n",
-    "from semantic_router.encoders import CohereEncoder, OpenAIEncoder\n",
-    "from semantic_router.layer import RouteLayer\n",
-    "from semantic_router.utils.logger import logger\n",
-    "\n",
-    "\n",
-    "def create_router(routes: list[dict]) -> RouteLayer:\n",
-    "    logger.info(\"Creating route layer...\")\n",
-    "    encoder = OpenAIEncoder"
-   ]
-  },
-  {
-   "cell_type": "code",
    "execution_count": null,
    "metadata": {},
    "outputs": [],
@@ -346,7 +320,7 @@
     "\n",
     "def create_router(routes: list[dict]) -> RouteLayer:\n",
     "    logger.info(\"Creating route layer...\")\n",
-    "    encoder = OpenAIEncoder()\n",
+    "    encoder = CohereEncoder()\n",
     "\n",
     "    route_list: list[Route] = []\n",
     "    for route in routes:\n",
@@ -368,15 +342,12 @@
   },
   {
    "cell_type": "code",
-<<<<<<< HEAD
-   "execution_count": 101,
-=======
-   "execution_count": null,
->>>>>>> bfbf10bf
+   "execution_count": null,
    "metadata": {},
    "outputs": [],
    "source": [
     "from typing import Callable\n",
+    "from semantic_router.layer import RouteLayer\n",
     "\n",
     "\n",
     "def call_function(function: Callable, parameters: dict[str, str]):\n",
@@ -412,16 +383,16 @@
   },
   {
    "cell_type": "code",
-   "execution_count": 102,
+   "execution_count": 19,
    "metadata": {},
    "outputs": [
     {
      "name": "stderr",
      "output_type": "stream",
      "text": [
-      "\u001b[32m2023-12-15 19:49:03 INFO semantic_router.utils.logger Generating config...\u001b[0m\n",
-      "\u001b[32m2023-12-15 19:49:03 INFO semantic_router.utils.logger Calling Mistral model\u001b[0m\n",
-      "\u001b[32m2023-12-15 19:49:06 INFO semantic_router.utils.logger AI message: \n",
+      "\u001b[32m2023-12-18 11:00:14 INFO semantic_router.utils.logger Generating config...\u001b[0m\n",
+      "\u001b[32m2023-12-18 11:00:14 INFO semantic_router.utils.logger Calling Mistral model\u001b[0m\n",
+      "\u001b[32m2023-12-18 11:00:17 INFO semantic_router.utils.logger AI message: \n",
       "    Example output:\n",
       "    {\n",
       "        \"name\": \"get_time\",\n",
@@ -429,14 +400,14 @@
       "            \"What's the time in New York?\",\n",
       "            \"Tell me the time in Tokyo.\",\n",
       "            \"Can you give me the time in London?\",\n",
-      "            \"What's the current time in Paris?\",\n",
-      "            \"Can you tell me the time in Sydney?\"\n",
+      "            \"What's the current time in Sydney?\",\n",
+      "            \"Can you tell me the time in Berlin?\"\n",
       "        ]\n",
       "    }\u001b[0m\n",
-      "\u001b[32m2023-12-15 19:49:06 INFO semantic_router.utils.logger Generated config: {'name': 'get_time', 'utterances': [\"What's the time in New York?\", 'Tell me the time in Tokyo.', 'Can you give me the time in London?', \"What's the current time in Paris?\", 'Can you tell me the time in Sydney?']}\u001b[0m\n",
-      "\u001b[32m2023-12-15 19:49:06 INFO semantic_router.utils.logger Generating config...\u001b[0m\n",
-      "\u001b[32m2023-12-15 19:49:06 INFO semantic_router.utils.logger Calling Mistral model\u001b[0m\n",
-      "\u001b[32m2023-12-15 19:49:10 INFO semantic_router.utils.logger AI message: \n",
+      "\u001b[32m2023-12-18 11:00:17 INFO semantic_router.utils.logger Generated config: {'name': 'get_time', 'utterances': [\"What's the time in New York?\", 'Tell me the time in Tokyo.', 'Can you give me the time in London?', \"What's the current time in Sydney?\", 'Can you tell me the time in Berlin?']}\u001b[0m\n",
+      "\u001b[32m2023-12-18 11:00:17 INFO semantic_router.utils.logger Generating config...\u001b[0m\n",
+      "\u001b[32m2023-12-18 11:00:17 INFO semantic_router.utils.logger Calling Mistral model\u001b[0m\n",
+      "\u001b[32m2023-12-18 11:00:21 INFO semantic_router.utils.logger AI message: \n",
       "    Example output:\n",
       "    {\n",
       "        \"name\": \"get_news\",\n",
@@ -448,15 +419,15 @@
       "            \"What's the latest news from Germany?\"\n",
       "        ]\n",
       "    }\u001b[0m\n",
-      "\u001b[32m2023-12-15 19:49:10 INFO semantic_router.utils.logger Generated config: {'name': 'get_news', 'utterances': ['Tell me the latest news from the US', \"What's happening in India today?\", 'Get me the top stories from Japan', 'Can you give me the breaking news from Brazil?', \"What's the latest news from Germany?\"]}\u001b[0m\n",
-      "\u001b[32m2023-12-15 19:49:10 INFO semantic_router.utils.logger Creating route layer...\u001b[0m\n"
+      "\u001b[32m2023-12-18 11:00:21 INFO semantic_router.utils.logger Generated config: {'name': 'get_news', 'utterances': ['Tell me the latest news from the US', \"What's happening in India today?\", 'Get me the top stories from Japan', 'Can you give me the breaking news from Brazil?', \"What's the latest news from Germany?\"]}\u001b[0m\n",
+      "\u001b[32m2023-12-18 11:00:21 INFO semantic_router.utils.logger Creating route layer...\u001b[0m\n"
      ]
     },
     {
      "name": "stdout",
      "output_type": "stream",
      "text": [
-      "Route: {'name': 'get_time', 'utterances': [\"What's the time in New York?\", 'Tell me the time in Tokyo.', 'Can you give me the time in London?', \"What's the current time in Paris?\", 'Can you tell me the time in Sydney?']}\n",
+      "Route: {'name': 'get_time', 'utterances': [\"What's the time in New York?\", 'Tell me the time in Tokyo.', 'Can you give me the time in London?', \"What's the current time in Sydney?\", 'Can you tell me the time in Berlin?']}\n",
       "Route: {'name': 'get_news', 'utterances': ['Tell me the latest news from the US', \"What's happening in India today?\", 'Get me the top stories from Japan', 'Can you give me the breaking news from Brazil?', \"What's the latest news from Germany?\"]}\n"
      ]
     }
@@ -489,21 +460,20 @@
   },
   {
    "cell_type": "code",
-<<<<<<< HEAD
-   "execution_count": 103,
+   "execution_count": 20,
    "metadata": {},
    "outputs": [
     {
      "name": "stderr",
      "output_type": "stream",
      "text": [
-      "\u001b[32m2023-12-15 19:49:13 INFO semantic_router.utils.logger Extracting parameters...\u001b[0m\n",
-      "\u001b[32m2023-12-15 19:49:13 INFO semantic_router.utils.logger Calling Mistral model\u001b[0m\n",
-      "\u001b[32m2023-12-15 19:49:15 INFO semantic_router.utils.logger AI message: \n",
+      "\u001b[32m2023-12-18 11:00:22 INFO semantic_router.utils.logger Extracting parameters...\u001b[0m\n",
+      "\u001b[32m2023-12-18 11:00:22 INFO semantic_router.utils.logger Calling Mistral model\u001b[0m\n",
+      "\u001b[32m2023-12-18 11:00:23 INFO semantic_router.utils.logger AI message: \n",
       "    {\n",
       "        \"location\": \"Stockholm\"\n",
       "    }\u001b[0m\n",
-      "\u001b[32m2023-12-15 19:49:15 INFO semantic_router.utils.logger Extracted parameters: {'location': 'Stockholm'}\u001b[0m\n"
+      "\u001b[32m2023-12-18 11:00:23 INFO semantic_router.utils.logger Extracted parameters: {'location': 'Stockholm'}\u001b[0m\n"
      ]
     },
     {
@@ -518,14 +488,14 @@
      "name": "stderr",
      "output_type": "stream",
      "text": [
-      "\u001b[32m2023-12-15 19:49:15 INFO semantic_router.utils.logger Extracting parameters...\u001b[0m\n",
-      "\u001b[32m2023-12-15 19:49:15 INFO semantic_router.utils.logger Calling Mistral model\u001b[0m\n",
-      "\u001b[32m2023-12-15 19:49:16 INFO semantic_router.utils.logger AI message: \n",
+      "\u001b[32m2023-12-18 11:00:23 INFO semantic_router.utils.logger Extracting parameters...\u001b[0m\n",
+      "\u001b[32m2023-12-18 11:00:23 INFO semantic_router.utils.logger Calling Mistral model\u001b[0m\n",
+      "\u001b[32m2023-12-18 11:00:25 INFO semantic_router.utils.logger AI message: \n",
       "    {\n",
       "        \"category\": \"tech\",\n",
       "        \"country\": \"Lithuania\"\n",
       "    }\u001b[0m\n",
-      "\u001b[32m2023-12-15 19:49:16 INFO semantic_router.utils.logger Extracted parameters: {'category': 'tech', 'country': 'Lithuania'}\u001b[0m\n"
+      "\u001b[32m2023-12-18 11:00:25 INFO semantic_router.utils.logger Extracted parameters: {'category': 'tech', 'country': 'Lithuania'}\u001b[0m\n"
      ]
     },
     {
@@ -540,9 +510,9 @@
      "name": "stderr",
      "output_type": "stream",
      "text": [
-      "\u001b[33m2023-12-15 19:49:16 WARNING semantic_router.utils.logger No function found\u001b[0m\n",
-      "\u001b[32m2023-12-15 19:49:16 INFO semantic_router.utils.logger Calling Mistral model\u001b[0m\n",
-      "\u001b[32m2023-12-15 19:49:17 INFO semantic_router.utils.logger AI message:  How can I help you today?\u001b[0m\n"
+      "\u001b[33m2023-12-18 11:00:25 WARNING semantic_router.utils.logger No function found\u001b[0m\n",
+      "\u001b[32m2023-12-18 11:00:25 INFO semantic_router.utils.logger Calling Mistral model\u001b[0m\n",
+      "\u001b[32m2023-12-18 11:00:26 INFO semantic_router.utils.logger AI message:  How can I help you today?\u001b[0m\n"
      ]
     },
     {
@@ -551,45 +521,11 @@
        "' How can I help you today?'"
       ]
      },
-     "execution_count": 103,
+     "execution_count": 20,
      "metadata": {},
      "output_type": "execute_result"
     }
    ],
-=======
-   "execution_count": null,
-   "metadata": {},
-   "outputs": [],
-   "source": [
-    "def get_time(location: str) -> str:\n",
-    "    \"\"\"Useful to get the time in a specific location\"\"\"\n",
-    "    print(f\"Calling `get_time` function with location: {location}\")\n",
-    "    return \"get_time\"\n",
-    "\n",
-    "\n",
-    "def get_news(category: str, country: str) -> str:\n",
-    "    \"\"\"Useful to get the news in a specific country\"\"\"\n",
-    "    print(\n",
-    "        f\"Calling `get_news` function with category: {category} and country: {country}\"\n",
-    "    )\n",
-    "    return \"get_news\"\n",
-    "\n",
-    "\n",
-    "# Registering functions to the router\n",
-    "route_get_time = generate_route(get_time)\n",
-    "route_get_news = generate_route(get_news)\n",
-    "\n",
-    "routes = [route_get_time, route_get_news]\n",
-    "router = create_router(routes)\n",
-    "\n",
-    "# Tools\n",
-    "tools = [get_time, get_news]"
-   ]
-  },
-  {
-   "cell_type": "markdown",
-   "metadata": {},
->>>>>>> bfbf10bf
    "source": [
     "call(query=\"What is the time in Stockholm?\", functions=tools, router=router)\n",
     "call(query=\"What is the tech news in the Lithuania?\", functions=tools, router=router)\n",
@@ -598,127 +534,10 @@
   },
   {
    "cell_type": "code",
-   "execution_count": 1,
-   "metadata": {},
-   "outputs": [
-    {
-     "name": "stdout",
-     "output_type": "stream",
-     "text": [
-      "[0.23461914, 0.50146484, -0.048828125, 0.13989258, -0.18029785]\n"
-     ]
-    }
-   ],
-   "source": [
-    "import cohere\n",
-    "import os\n",
-    "\n",
-    "co = cohere.Client(api_key=os.environ[\"COHERE_API_KEY\"])\n",
-    "texts = [\n",
-    "    \"Hello from Cohere!\",\n",
-    "    \"مرحبًا من كوهير!\",\n",
-    "    \"Hallo von Cohere!\",\n",
-    "    \"Bonjour de Cohere!\",\n",
-    "    \"¡Hola desde Cohere!\",\n",
-    "    \"Olá do Cohere!\",\n",
-    "    \"Ciao da Cohere!\",\n",
-    "    \"您好，来自 Cohere！\",\n",
-    "    \"कोहेरे से नमस्ते!\",\n",
-    "]\n",
-    "response = co.embed(texts=texts, model=\"embed-multilingual-v2.0\")\n",
-    "embeddings = response.embeddings  # All text embeddings\n",
-    "print(embeddings[0][:5])  # Print embeddings for the first text"
-   ]
-  },
-  {
-   "cell_type": "code",
-   "execution_count": 2,
-   "metadata": {},
-   "outputs": [],
-   "source": [
-    "response = co.detect_language(\n",
-    "    texts=[\n",
-    "        \"\"\"Lenkijos įstatymų leidėjai pavedė buvusiam Europos Vadovų Tarybos vadovui Donaldui Tuskui suformuoti Vyriausybę po aštuonerius metus trukusio dešiniųjų valdymo. Ar tai reiškia, kad baigsis Lenkijos pykčiai su Ukraina ir Europos Sąjunga? Ar tai gera žinia ir Lietuvai? Kokių pokyčių apskritai reikėtų tikėtis? Apie tai buvo diskutuojama Žinių radijo laidoje „Aktualusis interviu\"\"\"\n",
-    "    ]\n",
-    ")\n",
-    "\n",
-    "response\n",
-    "texts = [\n",
-    "    \"\"\"Lenkijos įstatymų leidėjai pavedė buvusiam Europos Vadovų Tarybos vadovui Donaldui Tuskui suformuoti Vyriausybę po aštuonerius metus trukusio dešiniųjų valdymo. Ar tai reiškia, kad baigsis Lenkijos pykčiai su Ukraina ir Europos Sąjunga? Ar tai gera žinia ir Lietuvai? Kokių pokyčių apskritai reikėtų tikėtis? Apie tai buvo diskutuojama Žinių radijo laidoje „Aktualusis interviu\"\"\"\n",
-    "]"
-   ]
-  },
-  {
-   "cell_type": "code",
-   "execution_count": 3,
-   "metadata": {},
-   "outputs": [],
-   "source": [
-    "embeds = co.embed(\n",
-    "    texts=texts, model=\"embed-multilingual-v2.0\", input_type=\"search_document\"\n",
-    ").embeddings"
-   ]
-  },
-  {
-   "cell_type": "code",
-   "execution_count": 4,
-   "metadata": {},
-   "outputs": [
-    {
-     "data": {
-      "text/plain": [
-       "True"
-      ]
-     },
-     "execution_count": 4,
-     "metadata": {},
-     "output_type": "execute_result"
-    }
-   ],
-   "source": [
-    "from annoy import AnnoyIndex\n",
-    "import numpy as np\n",
-    "\n",
-    "# Create the search index, pass the size of embedding\n",
-    "search_index = AnnoyIndex(np.array(embeds).shape[1], \"angular\")\n",
-    "\n",
-    "# Add all the vectors to the search index\n",
-    "for i in range(len(embeds)):\n",
-    "    search_index.add_item(i, embeds[i])\n",
-    "search_index.build(10)  # 10 trees\n",
-    "search_index.save(\"test.ann\")"
-   ]
-  },
-  {
-   "cell_type": "code",
-   "execution_count": null,
-   "metadata": {},
-   "outputs": [],
-   "source": [
-    "query = \"What is the tallest mountain in the world?\"\n",
-    "input_type_query = \"search_query\"\n",
-    "\n",
-    "# Get the query's embedding\n",
-    "query_embed = co.embed(\n",
-    "    texts=[query], model=\"embed-multilingual-v2.0\", input_type=input_type_query\n",
-    ").embeddings\n",
-    "\n",
-    "# Retrieve the nearest neighbors\n",
-    "similar_item_ids = search_index.get_nns_by_vector(\n",
-    "    query_embed[0], 10, include_distances=True\n",
-    ")\n",
-    "# Format the results\n",
-    "query_results = pd.DataFrame(\n",
-    "    data={\n",
-    "        \"texts\": df.iloc[similar_item_ids[0]][\"text\"],\n",
-    "        \"distance\": similar_item_ids[1],\n",
-    "    }\n",
-    ")\n",
-    "\n",
-    "\n",
-    "print(f\"Query:'{query}'\\nNearest neighbors:\")\n",
-    "print(query_results)  # NOTE: Your results might look slightly different to ours"
-   ]
+   "execution_count": null,
+   "metadata": {},
+   "outputs": [],
+   "source": []
   }
  ],
  "metadata": {
@@ -737,7 +556,7 @@
    "name": "python",
    "nbconvert_exporter": "python",
    "pygments_lexer": "ipython3",
-   "version": "3.11.5"
+   "version": "3.11.3"
   }
  },
  "nbformat": 4,
