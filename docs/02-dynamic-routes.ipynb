{
  "cells": [
    {
      "cell_type": "markdown",
      "metadata": {
        "id": "UxqB7_Ieur0s"
      },
      "source": [
        "[![Open In Colab](https://colab.research.google.com/assets/colab-badge.svg)](https://colab.research.google.com/github/aurelio-labs/semantic-router/blob/main/docs/02-dynamic-routes.ipynb) [![Open nbviewer](https://raw.githubusercontent.com/pinecone-io/examples/master/assets/nbviewer-shield.svg)](https://nbviewer.org/github/aurelio-labs/semantic-router/blob/main/docs/02-dynamic-routes.ipynb)"
      ]
    },
    {
      "cell_type": "markdown",
      "metadata": {
        "id": "EduhQaNAur0u"
      },
      "source": [
        "# Dynamic Routes"
      ]
    },
    {
      "cell_type": "markdown",
      "metadata": {
        "id": "_4JgNeX4ur0v"
      },
      "source": [
        "In semantic-router there are two types of routes that can be chosen. Both routes belong to the `Route` object, the only difference between them is that _static_ routes return a `Route.name` when chosen, whereas _dynamic_ routes use an LLM call to produce parameter input values.\n",
        "\n",
        "For example, a _static_ route will tell us if a query is talking about mathematics by returning the route name (which could be `\"math\"` for example). A _dynamic_ route does the same thing, but it also extracts key information from the input utterance to be used in a function associated with that route. \n",
        "\n",
        "For example we could provide a dynamic route with associated utterances: \n",
        "\n",
        "```\n",
        "\"what is x to the power of y?\"\n",
        "\"what is 9 to the power of 4?\"\n",
        "\"calculate the result of base x and exponent y\"\n",
        "\"calculate the result of base 10 and exponent 3\"\n",
        "\"return x to the power of y\"\n",
        "```\n",
        "\n",
        "and we could also provide the route with a schema outlining key features of the function:\n",
        "\n",
        "```\n",
        "def power(base: float, exponent: float) -> float:\n",
        "    \"\"\"Raise base to the power of exponent.\n",
        "\n",
        "    Args:\n",
        "        base (float): The base number.\n",
        "        exponent (float): The exponent to which the base is raised.\n",
        "\n",
        "    Returns:\n",
        "        float: The result of base raised to the power of exponent.\n",
        "    \"\"\"\n",
        "    return base ** exponent\n",
        "```\n",
        "\n",
        "Then, if the users input utterance is \"What is 2 to the power of 3?\", the route will be triggered, as the input utterance is semantically similar to the route utterances. Furthermore, the route utilizes an LLM to identify that `base=2` and `expoenent=3`. These values are returned in such a way that they can be used in the above `power` function. That is, the dynamic router automates the process of calling relevant functions from natural language inputs. \n",
        "\n",
        "***⚠️ Note: We have a fully local version of dynamic routes available at [docs/05-local-execution.ipynb](https://github.com/aurelio-labs/semantic-router/blob/main/docs/05-local-execution.ipynb). The local 05 version tends to outperform the OpenAI version we demo in this notebook, so we'd recommend trying [05](https://github.com/aurelio-labs/semantic-router/blob/main/docs/05-local-execution.ipynb)!***"
      ]
    },
    {
      "cell_type": "markdown",
      "metadata": {
        "id": "bbmw8CO4ur0v"
      },
      "source": [
        "## Installing the Library"
      ]
    },
    {
      "cell_type": "code",
      "execution_count": 1,
      "metadata": {
        "id": "dLElfRhgur0v"
      },
      "outputs": [
        {
          "name": "stderr",
          "output_type": "stream",
          "text": [
            "\n",
            "[notice] A new release of pip is available: 23.1.2 -> 24.0\n",
            "[notice] To update, run: python.exe -m pip install --upgrade pip\n"
          ]
        },
        {
          "name": "stdout",
          "output_type": "stream",
          "text": [
            "Requirement already satisfied: tzdata in c:\\users\\siraj\\documents\\personal\\work\\aurelio\\virtual environments\\semantic_router_2\\lib\\site-packages (2024.1)\n"
          ]
        },
        {
          "name": "stderr",
          "output_type": "stream",
          "text": [
            "\n",
            "[notice] A new release of pip is available: 23.1.2 -> 24.0\n",
            "[notice] To update, run: python.exe -m pip install --upgrade pip\n"
          ]
        }
      ],
      "source": [
<<<<<<< HEAD
        "!pip install -qU semantic-router==0.0.34\n",
        "!pip install tzdata"
=======
        "!pip install -qU semantic-router"
>>>>>>> 29762f08
      ]
    },
    {
      "cell_type": "markdown",
      "metadata": {
        "id": "BixZd6Eour0w"
      },
      "source": [
        "## Initializing Routes and RouteLayer"
      ]
    },
    {
      "cell_type": "markdown",
      "metadata": {
        "id": "PxnW9qBvur0x"
      },
      "source": [
        "Dynamic routes are treated in the same way as static routes, let's begin by initializing a `RouteLayer` consisting of static routes."
      ]
    },
    {
      "cell_type": "code",
      "execution_count": 2,
      "metadata": {
        "id": "kc9Ty6Lgur0x"
      },
      "outputs": [
        {
          "name": "stderr",
          "output_type": "stream",
          "text": [
            "c:\\Users\\Siraj\\Documents\\Personal\\Work\\Aurelio\\Virtual Environments\\semantic_router_2\\Lib\\site-packages\\tqdm\\auto.py:21: TqdmWarning: IProgress not found. Please update jupyter and ipywidgets. See https://ipywidgets.readthedocs.io/en/stable/user_install.html\n",
            "  from .autonotebook import tqdm as notebook_tqdm\n"
          ]
        }
      ],
      "source": [
        "from semantic_router import Route\n",
        "\n",
        "politics = Route(\n",
        "    name=\"politics\",\n",
        "    utterances=[\n",
        "        \"isn't politics the best thing ever\",\n",
        "        \"why don't you tell me about your political opinions\",\n",
        "        \"don't you just love the president\" \"don't you just hate the president\",\n",
        "        \"they're going to destroy this country!\",\n",
        "        \"they will save the country!\",\n",
        "    ],\n",
        ")\n",
        "chitchat = Route(\n",
        "    name=\"chitchat\",\n",
        "    utterances=[\n",
        "        \"how's the weather today?\",\n",
        "        \"how are things going?\",\n",
        "        \"lovely weather today\",\n",
        "        \"the weather is horrendous\",\n",
        "        \"let's go to the chippy\",\n",
        "    ],\n",
        ")\n",
        "\n",
        "routes = [politics, chitchat]"
      ]
    },
    {
      "cell_type": "markdown",
      "metadata": {
        "id": "voWyqmffur0x"
      },
      "source": [
        "We initialize our `RouteLayer` with our `encoder` and `routes`. We can use popular encoder APIs like `CohereEncoder` and `OpenAIEncoder`, or local alternatives like `FastEmbedEncoder`."
      ]
    },
    {
      "cell_type": "code",
      "execution_count": 3,
      "metadata": {
        "colab": {
          "base_uri": "https://localhost:8080/"
        },
        "id": "BI9AiDspur0y",
        "outputId": "27329a54-3f16-44a5-ac20-13a6b26afb97"
      },
      "outputs": [
        {
          "name": "stderr",
          "output_type": "stream",
          "text": [
            "\u001b[32m2024-04-29 14:34:53 INFO semantic_router.utils.logger local\u001b[0m\n"
          ]
        }
      ],
      "source": [
        "import os\n",
        "from getpass import getpass\n",
        "from semantic_router import RouteLayer\n",
        "from semantic_router.encoders import CohereEncoder, OpenAIEncoder\n",
        "\n",
        "# dashboard.cohere.ai\n",
        "# os.environ[\"COHERE_API_KEY\"] = os.getenv(\"COHERE_API_KEY\") or getpass(\n",
        "#     \"Enter Cohere API Key: \"\n",
        "# )\n",
        "# platform.openai.com\n",
        "os.environ[\"OPENAI_API_KEY\"] = os.getenv(\"OPENAI_API_KEY\") or getpass(\n",
        "    \"Enter OpenAI API Key: \"\n",
        ")\n",
        "\n",
        "# encoder = CohereEncoder()\n",
        "encoder = OpenAIEncoder()\n",
        "\n",
        "rl = RouteLayer(encoder=encoder, routes=routes)"
      ]
    },
    {
      "cell_type": "markdown",
      "metadata": {
        "id": "GuLCeIS5ur0y"
      },
      "source": [
        "We run the solely static routes layer:"
      ]
    },
    {
      "cell_type": "code",
      "execution_count": 4,
      "metadata": {
        "colab": {
          "base_uri": "https://localhost:8080/"
        },
        "id": "_rNREh7gur0y",
        "outputId": "f3a1dc0b-d760-4efb-b634-d3547011dcb7"
      },
      "outputs": [
        {
          "data": {
            "text/plain": [
              "RouteChoice(name='chitchat', function_call=None, similarity_score=None)"
            ]
          },
          "execution_count": 4,
          "metadata": {},
          "output_type": "execute_result"
        }
      ],
      "source": [
        "rl(\"how's the weather today?\")"
      ]
    },
    {
      "cell_type": "markdown",
      "metadata": {
        "id": "McbLKO26ur0y"
      },
      "source": [
        "## Creating a Dynamic Route"
      ]
    },
    {
      "cell_type": "markdown",
      "metadata": {
        "id": "ANAoEjxYur0y"
      },
      "source": [
        "As with static routes, we must create a dynamic route before adding it to our route layer. To make a route dynamic, we need to provide a `function_schema`. The function schema provides instructions on what a function is, so that an LLM can decide how to use it correctly."
      ]
    },
    {
      "cell_type": "code",
      "execution_count": 5,
      "metadata": {
        "id": "5jaF1Xa5ur0y"
      },
      "outputs": [],
      "source": [
        "from datetime import datetime\n",
        "from zoneinfo import ZoneInfo\n",
        "\n",
        "\n",
        "def get_time(timezone: str) -> str:\n",
        "    \"\"\"Finds the current time in a specific timezone.\n",
        "\n",
        "    :param timezone: The timezone to find the current time in, should\n",
        "        be a valid timezone from the IANA Time Zone Database like\n",
        "        \"America/New_York\" or \"Europe/London\". Do NOT put the place\n",
        "        name itself like \"rome\", or \"new york\", you must provide\n",
        "        the IANA format.\n",
        "    :type timezone: str\n",
        "    :return: The current time in the specified timezone.\"\"\"\n",
        "    now = datetime.now(ZoneInfo(timezone))\n",
        "    return now.strftime(\"%H:%M\")"
      ]
    },
    {
      "cell_type": "code",
      "execution_count": 6,
      "metadata": {
        "colab": {
          "base_uri": "https://localhost:8080/",
          "height": 35
        },
        "id": "YyFKV8jMur0z",
        "outputId": "29cf80f4-552c-47bb-fbf9-019f5dfdf00a"
      },
      "outputs": [
        {
          "data": {
            "text/plain": [
              "'06:34'"
            ]
          },
          "execution_count": 6,
          "metadata": {},
          "output_type": "execute_result"
        }
      ],
      "source": [
        "get_time(\"America/New_York\")"
      ]
    },
    {
      "cell_type": "markdown",
      "metadata": {
        "id": "4qyaRuNXur0z"
      },
      "source": [
        "To get the function schema we can use the `get_schema` function from the `function_call` module."
      ]
    },
    {
      "cell_type": "code",
      "execution_count": 7,
      "metadata": {
        "colab": {
          "base_uri": "https://localhost:8080/"
        },
        "id": "tOjuhp5Xur0z",
        "outputId": "ca88a3ea-d70a-4950-be9a-63fab699de3b"
      },
      "outputs": [
        {
          "data": {
            "text/plain": [
              "{'name': 'get_time',\n",
              " 'description': 'Finds the current time in a specific timezone.\\n\\n:param timezone: The timezone to find the current time in, should\\n    be a valid timezone from the IANA Time Zone Database like\\n    \"America/New_York\" or \"Europe/London\". Do NOT put the place\\n    name itself like \"rome\", or \"new york\", you must provide\\n    the IANA format.\\n:type timezone: str\\n:return: The current time in the specified timezone.',\n",
              " 'signature': '(timezone: str) -> str',\n",
              " 'output': \"<class 'str'>\"}"
            ]
          },
          "execution_count": 7,
          "metadata": {},
          "output_type": "execute_result"
        }
      ],
      "source": [
        "from semantic_router.utils.function_call import get_schema\n",
        "\n",
        "schema = get_schema(get_time)\n",
        "schema"
      ]
    },
    {
      "cell_type": "markdown",
      "metadata": {
        "id": "HcF7jGjAur0z"
      },
      "source": [
        "We use this to define our dynamic route:"
      ]
    },
    {
      "cell_type": "code",
      "execution_count": 8,
      "metadata": {
        "id": "iesBG9P3ur0z"
      },
      "outputs": [],
      "source": [
        "time_route = Route(\n",
        "    name=\"get_time\",\n",
        "    utterances=[\n",
        "        \"what is the time in new york city?\",\n",
        "        \"what is the time in london?\",\n",
        "        \"I live in Rome, what time is it?\",\n",
        "    ],\n",
        "    function_schema=schema,\n",
        ")"
      ]
    },
    {
      "cell_type": "code",
      "execution_count": 9,
      "metadata": {},
      "outputs": [],
      "source": [
        "time_route.llm"
      ]
    },
    {
      "cell_type": "markdown",
      "metadata": {
        "id": "ZiUs3ovpur0z"
      },
      "source": [
        "Add the new route to our `layer`:"
      ]
    },
    {
      "cell_type": "code",
      "execution_count": 10,
      "metadata": {
        "colab": {
          "base_uri": "https://localhost:8080/"
        },
        "id": "-0vY8PRXur0z",
        "outputId": "db01e14c-eab3-4f93-f4c2-e30f508c8b5d"
      },
      "outputs": [
        {
          "name": "stderr",
          "output_type": "stream",
          "text": [
            "\u001b[32m2024-04-29 14:34:54 INFO semantic_router.utils.logger Adding `get_time` route\u001b[0m\n"
          ]
        }
      ],
      "source": [
        "rl.add(time_route)"
      ]
    },
    {
      "cell_type": "code",
      "execution_count": 11,
      "metadata": {},
      "outputs": [],
      "source": [
        "time_route.llm"
      ]
    },
    {
      "cell_type": "markdown",
      "metadata": {
        "id": "7yoE0IrNur0z"
      },
      "source": [
        "Now we can ask our layer a time related question to trigger our new dynamic route."
      ]
    },
    {
      "cell_type": "code",
      "execution_count": 12,
      "metadata": {
        "colab": {
          "base_uri": "https://localhost:8080/",
          "height": 53
        },
        "id": "Wfb68M0-ur0z",
        "outputId": "79923883-2a4d-4744-f8ce-e818cb5f14c3"
      },
      "outputs": [
        {
          "name": "stderr",
          "output_type": "stream",
          "text": [
            "\u001b[33m2024-04-29 14:34:55 WARNING semantic_router.utils.logger No LLM provided for dynamic route, will use OpenAI LLM default. Ensure API key is set in OPENAI_API_KEY environment variable.\u001b[0m\n",
            "\u001b[32m2024-04-29 14:34:55 INFO semantic_router.utils.logger Extracting function input...\u001b[0m\n",
            "\u001b[32m2024-04-29 14:34:56 INFO semantic_router.utils.logger LLM output: {\n",
            "\t\"timezone\": \"America/New_York\"\n",
            "}\u001b[0m\n",
            "\u001b[32m2024-04-29 14:34:56 INFO semantic_router.utils.logger Function inputs: {'timezone': 'America/New_York'}\u001b[0m\n"
          ]
        },
        {
          "data": {
            "text/plain": [
              "RouteChoice(name='get_time', function_call={'timezone': 'America/New_York'}, similarity_score=None)"
            ]
          },
          "execution_count": 12,
          "metadata": {},
          "output_type": "execute_result"
        }
      ],
      "source": [
        "out = rl(\"what is the time in new york city?\")\n",
        "out\n"
      ]
    },
    {
      "cell_type": "code",
      "execution_count": 13,
      "metadata": {},
      "outputs": [
        {
          "data": {
            "text/plain": [
              "'06:34'"
            ]
          },
          "execution_count": 13,
          "metadata": {},
          "output_type": "execute_result"
        }
      ],
      "source": [
        "get_time(**out.function_call)"
      ]
    },
    {
      "cell_type": "markdown",
      "metadata": {
        "id": "Qt0vkq2Xur00"
      },
      "source": [
        "Our dynamic route provides both the route itself _and_ the input parameters required to use the route."
      ]
    },
    {
      "cell_type": "markdown",
      "metadata": {
        "id": "J0oD1dxIur00"
      },
      "source": [
        "---"
      ]
    }
  ],
  "metadata": {
    "colab": {
      "provenance": []
    },
    "kernelspec": {
      "display_name": "decision-layer",
      "language": "python",
      "name": "python3"
    },
    "language_info": {
      "codemirror_mode": {
        "name": "ipython",
        "version": 3
      },
      "file_extension": ".py",
      "mimetype": "text/x-python",
      "name": "python",
      "nbconvert_exporter": "python",
      "pygments_lexer": "ipython3",
      "version": "3.11.4"
    }
  },
  "nbformat": 4,
  "nbformat_minor": 0
}<|MERGE_RESOLUTION|>--- conflicted
+++ resolved
@@ -102,12 +102,8 @@
         }
       ],
       "source": [
-<<<<<<< HEAD
-        "!pip install -qU semantic-router==0.0.34\n",
         "!pip install tzdata"
-=======
         "!pip install -qU semantic-router"
->>>>>>> 29762f08
       ]
     },
     {
