--- conflicted
+++ resolved
@@ -3,18 +3,10 @@
 from pydantic import BaseModel
 from pydantic.dataclasses import dataclass
 
-<<<<<<< HEAD
 from semantic_router.retrievers import (
     BaseRetriever,
     CohereRetriever,
-    HuggingFaceRetriever,
     OpenAIRetriever,
-=======
-from semantic_router.encoders import (
-    BaseEncoder,
-    CohereEncoder,
-    OpenAIEncoder,
->>>>>>> 6ef2b6c1
 )
 
 
@@ -24,12 +16,8 @@
     description: str | None = None
 
 
-<<<<<<< HEAD
 class RetrieverType(Enum):
     HUGGINGFACE = "huggingface"
-=======
-class EncoderType(Enum):
->>>>>>> 6ef2b6c1
     OPENAI = "openai"
     COHERE = "cohere"
 
@@ -43,21 +31,12 @@
     def __init__(self, type: str, name: str):
         self.type = RetrieverType(type)
         self.name = name
-<<<<<<< HEAD
         if self.type == RetrieverType.HUGGINGFACE:
-            self.model = HuggingFaceRetriever(name)
+            raise NotImplementedError
         elif self.type == RetrieverType.OPENAI:
             self.model = OpenAIRetriever(name)
         elif self.type == RetrieverType.COHERE:
             self.model = CohereRetriever(name)
-=======
-        if self.type == EncoderType.HUGGINGFACE:
-            raise NotImplementedError
-        elif self.type == EncoderType.OPENAI:
-            self.model = OpenAIEncoder(name)
-        elif self.type == EncoderType.COHERE:
-            self.model = CohereEncoder(name)
->>>>>>> 6ef2b6c1
 
     def __call__(self, texts: list[str]) -> list[float]:
         return self.model(texts)
