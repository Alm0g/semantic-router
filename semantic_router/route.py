--- conflicted
+++ resolved
@@ -45,11 +45,7 @@
 
 class Route(BaseModel):
     name: str
-<<<<<<< HEAD
-    utterances: List[Any]
-=======
     utterances: Union[List[str], List[Union[Any, "Image"]]]
->>>>>>> c87fff1d
     description: Optional[str] = None
     function_schema: Optional[Dict[str, Any]] = None
     llm: Optional[BaseLLM] = None
